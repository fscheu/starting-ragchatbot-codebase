[project]
name = "starting-codebase"
version = "0.1.0"
description = "Add your description here"
readme = "README.md"
requires-python = ">=3.13"
dependencies = [
    "chromadb==1.0.15",
    "anthropic==0.58.2",
    "sentence-transformers==5.0.0",
    "fastapi==0.116.1",
    "uvicorn==0.35.0",
    "python-multipart==0.0.20",
    "python-dotenv==1.1.1",
    "pytest>=8.0.0",
    "pytest-asyncio>=0.23.0",
    "pytest-mock>=3.12.0",
<<<<<<< HEAD
]

[project.optional-dependencies]
dev = [
    "black>=24.0.0",
    "ruff>=0.6.0",
    "mypy>=1.11.0",
]

[tool.black]
line-length = 88
target-version = ['py313']
include = '\.pyi?$'
extend-exclude = '''
/(
  # directories
  \.eggs
  | \.git
  | \.hg
  | \.mypy_cache
  | \.tox
  | \.venv
  | build
  | dist
  | chroma_db
)/
'''

[tool.ruff]
line-length = 88
target-version = "py313"

[tool.ruff.lint]
select = [
    "E",   # pycodestyle errors
    "W",   # pycodestyle warnings
    "F",   # pyflakes
    "I",   # isort
    "B",   # flake8-bugbear
    "C4",  # flake8-comprehensions
    "UP",  # pyupgrade
]
ignore = [
    "E501",  # line too long, handled by black
    "B008",  # do not perform function calls in argument defaults
]

[tool.ruff.lint.per-file-ignores]
"__init__.py" = ["F401"]  # unused imports in __init__.py

[tool.mypy]
python_version = "3.13"
warn_return_any = true
warn_unused_configs = true
disallow_untyped_defs = false
disallow_incomplete_defs = false
check_untyped_defs = true
no_implicit_optional = true
warn_redundant_casts = true
warn_unused_ignores = true
warn_no_return = true
strict_optional = true
ignore_missing_imports = true
=======
    "httpx>=0.27.0",
]

[tool.pytest.ini_options]
testpaths = ["backend/tests"]
python_files = ["test_*.py"]
python_classes = ["Test*"]
python_functions = ["test_*"]
asyncio_mode = "auto"
asyncio_default_fixture_loop_scope = "function"
addopts = [
    "-v",
    "--strict-markers",
    "--tb=short",
    "--color=yes",
]
markers = [
    "unit: Unit tests for individual components",
    "integration: Integration tests for multiple components",
    "api: API endpoint tests",
]
filterwarnings = [
    "ignore::DeprecationWarning",
    "ignore:resource_tracker.*:UserWarning",
]
>>>>>>> 23920d1b
<|MERGE_RESOLUTION|>--- conflicted
+++ resolved
@@ -15,7 +15,30 @@
     "pytest>=8.0.0",
     "pytest-asyncio>=0.23.0",
     "pytest-mock>=3.12.0",
-<<<<<<< HEAD
+    "httpx>=0.27.0",
+]
+
+[tool.pytest.ini_options]
+testpaths = ["backend/tests"]
+python_files = ["test_*.py"]
+python_classes = ["Test*"]
+python_functions = ["test_*"]
+asyncio_mode = "auto"
+asyncio_default_fixture_loop_scope = "function"
+addopts = [
+    "-v",
+    "--strict-markers",
+    "--tb=short",
+    "--color=yes",
+]
+markers = [
+    "unit: Unit tests for individual components",
+    "integration: Integration tests for multiple components",
+    "api: API endpoint tests",
+]
+filterwarnings = [
+    "ignore::DeprecationWarning",
+    "ignore:resource_tracker.*:UserWarning",
 ]
 
 [project.optional-dependencies]
@@ -78,31 +101,4 @@
 warn_unused_ignores = true
 warn_no_return = true
 strict_optional = true
-ignore_missing_imports = true
-=======
-    "httpx>=0.27.0",
-]
-
-[tool.pytest.ini_options]
-testpaths = ["backend/tests"]
-python_files = ["test_*.py"]
-python_classes = ["Test*"]
-python_functions = ["test_*"]
-asyncio_mode = "auto"
-asyncio_default_fixture_loop_scope = "function"
-addopts = [
-    "-v",
-    "--strict-markers",
-    "--tb=short",
-    "--color=yes",
-]
-markers = [
-    "unit: Unit tests for individual components",
-    "integration: Integration tests for multiple components",
-    "api: API endpoint tests",
-]
-filterwarnings = [
-    "ignore::DeprecationWarning",
-    "ignore:resource_tracker.*:UserWarning",
-]
->>>>>>> 23920d1b
+ignore_missing_imports = true